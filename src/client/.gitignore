# See https://help.github.com/articles/ignoring-files/ for more about ignoring files.

# dependencies
/node_modules
/.pnp
.pnp.js
.yarn/install-state.gz

# testing
/coverage

# next.js
/.next/
/out/

# production
/build

# misc
.DS_Store
*.pem

# debug
npm-debug.log*
yarn-debug.log*
yarn-error.log*

# local env files
.env*.local

# vercel
.vercel

# typescript
*.tsbuildinfo
next-env.d.ts

.env

<<<<<<< HEAD
# Db file
*.db
=======
#data
/db-data
>>>>>>> ef407ca7
<|MERGE_RESOLUTION|>--- conflicted
+++ resolved
@@ -37,10 +37,7 @@
 
 .env
 
-<<<<<<< HEAD
 # Db file
 *.db
-=======
 #data
-/db-data
->>>>>>> ef407ca7
+/db-data