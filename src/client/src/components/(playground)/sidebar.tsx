import { ReactElement } from "react";
import {
	AcademicCapIcon,
	ArrowTopRightOnSquareIcon,
	CircleStackIcon,
	HomeModernIcon,
	KeyIcon,
} from "@heroicons/react/24/solid";
import Image from "next/image";
import { usePathname } from "next/navigation";
<<<<<<< HEAD
import { WrenchScrewdriverIcon } from "@heroicons/react/24/outline";
import Link from "next/link";
=======
import { LinkIcon, WrenchScrewdriverIcon } from "@heroicons/react/24/outline";
>>>>>>> 10a24a56

type SidebarItemProps = {
	className?: string;
	leftIcon?: ReactElement;
	text: string;
	link?: string;
	onClick?: any;
	target?: string;
	rightIcon?: ReactElement;
};

const ICON_CLASSES =
	"flex-shrink-0 w-6 h-6 transition duration-75 transition duration-75";

const SIDEBAR_ITEMS: SidebarItemProps[] = [
	{
		leftIcon: <AcademicCapIcon className={ICON_CLASSES} />,
		text: "Getting started",
		link: "/getting-started",
	},
	{
		leftIcon: <HomeModernIcon className={ICON_CLASSES} />,
		text: "Dashboard",
		link: "/dashboard",
	},
	{
		leftIcon: <CircleStackIcon className={ICON_CLASSES} />,
		text: "Requests",
		link: "/requests",
	},
	{
		leftIcon: <KeyIcon className={ICON_CLASSES} />,
		text: "API keys",
		link: "/api-keys",
	},
	{
		leftIcon: <LinkIcon className={ICON_CLASSES} />,
		text: "Connections",
		link: "/connections",
	},
	{
		leftIcon: <WrenchScrewdriverIcon className={ICON_CLASSES} />,
		text: "Settings",
		link: "/settings",
	},
];

const SIDEBAR_BOTTOM_ITEMS: SidebarItemProps[] = [
	{
		text: "Documentation",
		link: "https://docs.dokulabs.com/",
		target: "_blank",
		className: "justify-center text-sm text-primary hover:bg-primary/[0.1]",
		rightIcon: (
			<ArrowTopRightOnSquareIcon
				className={
					"flex-shrink-0 w-3 h-3 transition duration-75 transition duration-75 ml-3"
				}
			/>
		),
	},
];

const SidebarItem = (props: SidebarItemProps) => {
	if (props.target || !props.link)
		return (
			<a
				href={props.link}
				className={`flex items-center p-2 cursor-pointer ${
					props.className || ""
				}`}
				onClick={props.onClick}
				target={props.target}
			>
				{props.leftIcon}
				<span className={`${props.leftIcon && "ml-5"} text-nowrap`}>
					{props.text}
				</span>
				{props.rightIcon}
			</a>
		);
	return (
		<Link
			className={`flex items-center p-2 cursor-pointer ${
				props.className || ""
			}`}
			href={props.link}
		>
			{props.leftIcon}
			<span className={`${props.leftIcon && "ml-5"} text-nowrap`}>
				{props.text}
			</span>
			{props.rightIcon}
		</Link>
	);
};

export default function Sidebar() {
	const pathname = usePathname();

	return (
		<aside
			className={`flex flex-col flex-shrink-0 w-48 h-full font-normal duration-75 transition-width`}
			aria-label="Sidebar"
		>
			<div className="relative flex flex-col flex-1 min-h-0 gap-2">
				<div className="flex shrink-0 pt-2 relative items-center">
					<SidebarItem
						className="w-full text-tertiary font-bold text-2xl"
						link="/"
						leftIcon={
							<Image
								className="flex-shrink-0 w-10 h-10 transition duration-75"
								src="/images/logo.png"
								alt="Doku's Logo"
								priority
								width={24}
								height={24}
							/>
						}
						text="Doku"
					/>
				</div>
				<div className="w-full margin-y-2" />
				<ul className="flex-1 pt-2 text-sm">
					{SIDEBAR_ITEMS.map((item, index) => (
						<li key={`sidebar-${index}`}>
							<SidebarItem
								className={
									item.link === pathname
										? "border-r-4 border-primary text-primary bg-primary/[.09]"
										: "text-tertiary/[0.8] hover:text-primary"
								}
								{...item}
							/>
						</li>
					))}
				</ul>
				<ul className="shrink-0 bg-secondary/[0.9]">
					{SIDEBAR_BOTTOM_ITEMS.map((item, index) => (
						<li key={`sidebar-${index}`}>
							<SidebarItem
								className={
									item.link === pathname
										? "border-r-4 border-primary text-primary bg-primary/[.09]"
										: "text-tertiary/[0.5] justify-center text-sm"
								}
								{...item}
							/>
						</li>
					))}
				</ul>
			</div>
		</aside>
	);
}<|MERGE_RESOLUTION|>--- conflicted
+++ resolved
@@ -8,12 +8,8 @@
 } from "@heroicons/react/24/solid";
 import Image from "next/image";
 import { usePathname } from "next/navigation";
-<<<<<<< HEAD
-import { WrenchScrewdriverIcon } from "@heroicons/react/24/outline";
+import { LinkIcon, WrenchScrewdriverIcon } from "@heroicons/react/24/outline";
 import Link from "next/link";
-=======
-import { LinkIcon, WrenchScrewdriverIcon } from "@heroicons/react/24/outline";
->>>>>>> 10a24a56
 
 type SidebarItemProps = {
 	className?: string;
