--- conflicted
+++ resolved
@@ -15,19 +15,11 @@
   provider          String
   providerAccountId String   @map("provider_account_id")
   token_type        String?
-<<<<<<< HEAD
-  refresh_token     String?
-  access_token      String?
-  expires_at        Int?
-  scope             String?
-  id_token          String?
-=======
   refresh_token     String? 
   access_token      String? 
   expires_at        Int?
   scope             String?
   id_token          String? 
->>>>>>> ef407ca7
   createdAt         DateTime @default(now())
   updatedAt         DateTime @updatedAt
   user              User     @relation(fields: [userId], references: [id], onDelete: Cascade)
@@ -50,18 +42,6 @@
 }
 
 model User {
-<<<<<<< HEAD
-  id            String    @id @default(uuid())
-  name          String?
-  email         String    @unique
-  emailVerified DateTime? @map("email_verified")
-  password      String?
-  image         String?
-  createdAt     DateTime  @default(now())
-  updatedAt     DateTime  @updatedAt
-  accounts      Account[]
-  sessions      Session[]
-=======
   id            String               @id @default(uuid())
   name          String?
   email         String               @unique
@@ -74,7 +54,6 @@
   sessions      Session[]
   dbConfigs     DatabaseConfigUser[]
   createdDBConfigs DatabaseConfig[]
->>>>>>> ef407ca7
 
   @@map("users")
 }
